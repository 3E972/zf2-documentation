.. _user-guide.unit-testing.rst:

############
Unit Testing
############

A solid unit test suite is essential for ongoing development in large
projects, especially those with many people involved. Going back and
manually testing every individual component of an application after
every change is impractical. Your unit tests will help alleviate that
by automatically testing your application's components and alerting
you when something is not working the same way it was when you wrote
your tests.

The Zend Framework 2 API uses `PHPUnit <http://phpunit.de/>`_, and so
does this tutorial application. A detailed explanation of unit testing
is beyond the scope of this tutorial, so we will only provide sample
tests for the components in the pages that follow. This tutorial assumes
that you already have PHPUnit installed.

Setting up the tests directory
------------------------------

Start by creating a directory called ``test`` in ``zf2-tutorial\module\Application`` with
the following subdirectories:

.. code-block:: text

    zf2-tutorial/
        /module
            /Application
                /test
                    /ApplicationTest
                        /Controller

The structure of the ``test`` directory matches exactly with that of the
module's source files, and it will allow you to keep your tests
well-organized and easy to find.

Bootstrapping your tests
------------------------

Next, create a file called ``phpunit.xml.dist`` under ``zf2-tutorial/module/Application/test``:

.. code-block:: xml

    <?xml version="1.0" encoding="UTF-8"?>

    <phpunit bootstrap="Bootstrap.php">
        <testsuites>
            <testsuite name="zf2tutorial">
                <directory>./ApplicationTest</directory>
            </testsuite>
        </testsuites>
    </phpunit>


<<<<<<< HEAD
Create a file called ``Bootstrap.php``, also under ``zf-tutorial/module/Application/test``:
This is a Bootstrap written by Evan Coury which can just be dropped in, only the namespace needs changing.
=======
And a file called bootstrap.php, also under zf-tutorial/tests/:
>>>>>>> 8b061434

.. code-block:: php

    chdir(dirname(__DIR__));

    include __DIR__ . '/../init_autoloader.php';

The contents of the bootstrap file are similar to those of zf-tutorial/public/index.php, except 
we don’t initialize the application. We’ll be doing that in our tests to ensure that each test 
is executed against a freshly initialized instance of our application without any previous tests 
influencing the current test’s results.

Your first Controller test
--------------------------

Next, create ``IndexControllerTest.php`` under
``zf-tutorial/module/Application/test/ApplicationTest/Controller`` with
the following contents:

.. code-block:: php

    <?php

    namespace ApplicationTest\Controller;

    use Zend\Test\PHPUnit\Controller\AbstractHttpControllerTestCase;

<<<<<<< HEAD
    class IndexControllerTest extends \PHPUnit_Framework_TestCase
=======
    class IndexControllerTest extends AbstractHttpControllerTestCase
>>>>>>> 8b061434
    {
        public function setUp()
        {
            $this->setApplicationConfig(
                include '/path/to/application/config/test/application.config.php'
            );
            parent::setUp();
        }
    }

Add your application config with the ``setApplicationConfig`` method. You can use several config 
to test modules dependencies or your current application config.

Now, add the following function to the ``IndexControllerTest`` class:

.. code-block:: php

    public function testIndexActionCanBeAccessed()
    {
        $this->dispatch('/');
        $this->assertResponseStatusCode(200);

        $this->assertModule('application');
        $this->assertControllerName('application_index');
        $this->assertControllerClass('IndexController');
        $this->assertMatchedRouteName('home');
    }

<<<<<<< HEAD
The test is verifying that the homepage responds with HTTP status code 200.
=======
The test is verifying that the homepage responds with HTTP status code 200 and
that the controller's return value is equal to 'IndexController'.
>>>>>>> 8b061434

Testing
-----------

Finally, ``cd`` to ``zf-tutorial/module/Application/test/`` and run ``phpunit``. If you see something like
this, then your application is ready for more tests!

.. code-block:: text

    PHPUnit 3.5.15 by Sebastian Bergmann.

    .

    Time: 0 seconds, Memory: 15.75Mb

    OK (1 test, 5 assertions)


Test your console router
--------------------------

Zend\Test component provide a HTTP controller tests case and a console controller. To test your application 
with the console, just switch with the AbstractConsoleControllerTestCaseTest. Now, you can use the same methods 
in your tests controllers :

.. code-block:: php

    public function testConsoleActionCanBeAccessed()
    {
        $this->dispatch('--your-arg');
        $this->assertResponseStatusCode(0);

        $this->assertModule('application');
        $this->assertControllerName('application_console');
        $this->assertControllerClass('ConsoleController');
        $this->assertMatchedRouteName('myaction');
    }

More informations at the ``Zend\Test`` component documentation page.<|MERGE_RESOLUTION|>--- conflicted
+++ resolved
@@ -55,12 +55,7 @@
     </phpunit>
 
 
-<<<<<<< HEAD
-Create a file called ``Bootstrap.php``, also under ``zf-tutorial/module/Application/test``:
-This is a Bootstrap written by Evan Coury which can just be dropped in, only the namespace needs changing.
-=======
-And a file called bootstrap.php, also under zf-tutorial/tests/:
->>>>>>> 8b061434
+And a file called ``Bootstrap.php``, also under zf-tutorial/tests/:
 
 .. code-block:: php
 
@@ -88,11 +83,7 @@
 
     use Zend\Test\PHPUnit\Controller\AbstractHttpControllerTestCase;
 
-<<<<<<< HEAD
-    class IndexControllerTest extends \PHPUnit_Framework_TestCase
-=======
     class IndexControllerTest extends AbstractHttpControllerTestCase
->>>>>>> 8b061434
     {
         public function setUp()
         {
@@ -121,12 +112,8 @@
         $this->assertMatchedRouteName('home');
     }
 
-<<<<<<< HEAD
-The test is verifying that the homepage responds with HTTP status code 200.
-=======
 The test is verifying that the homepage responds with HTTP status code 200 and
 that the controller's return value is equal to 'IndexController'.
->>>>>>> 8b061434
 
 Testing
 -----------
