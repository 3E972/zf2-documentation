--- conflicted
+++ resolved
@@ -8,8 +8,7 @@
 Framework 2 is implemented using 100% object-oriented code and uses most of the new features of PHP 5.3 namely 
 `namespaces`_, `late static binding`_, `lambda functions and closures`_.
 
-<<<<<<< HEAD
-Zend Framework 2 evolved from Zend Framework 1, a successfull PHP framework with over 15 million 
+Zend Framework 2 evolved from Zend Framework 1, a successful PHP framework with over 15 million 
 downloads. 
 
 .. note::
@@ -20,7 +19,10 @@
 The component structure of Zend Framework 2 is unique; each component is designed with few
 dependencies on other components. ZF2 follows the `SOLID`_ object oriented design principle. This loosely coupled 
 architecture allows developers to use whichever components they want. We call this a "use-at-will" design. 
-'Pyrus`_ and `Composer`_ are supported.
+We support 'Pyrus`_ and `Composer`_ as installation  and dependency tracking mechanisms for the framework and 
+each component, further enhancing this design.
+
+We use `PHPUnit`_ to test our code and `Travis CI`_ as a continuous integration service.
 
 Some of the features offered by Zend Framework:
 - Robust, high performance `M-V-C`_ implementation. 
@@ -30,19 +32,6 @@
 - User authentication and authorization, such as ``Zend\Authentication`` and ``Zend\Permissions\Acl``.
 - Comprehensive documentation
 
-Whatever your application needs, you are likely to find a thoroughly tested Zend Framework
-component available to dramatically reduce your development time.  We use `PHPUnit`_ to test our code and 
-`Travis CI`_ as a continuous integration service.
-=======
-Zend Framework 2 is the evolution of Zend Framework 1 - a successfully PHP framework with more than 15 million 
-downloads. Because we used the new features of the PHP 5.3, *ZF2* is not backward compatible with *ZF1* that
-requires PHP 5.2. We also tested *ZF2* on PHP 5.4 and it works fine but we decided to have PHP 5.3 as requirement.
-
-The component structure of Zend Framework 2 is somewhat unique; each component is designed with few
-dependencies on other components. During the implementation we followed the `SOLID`_ object oriented design
-principle. This loosely coupled architecture allows developers to use components individually (we support `Pyrus`_
-and `Composer`_). We often call this a "use-at-will" design.
-
 While they can be used separately, Zend Framework components in the standard library form a powerful and extensible
 web application framework when combined. Zend Framework offers a robust, high performance *MVC* implementation, a
 database abstraction that is simple to use, and a forms component that implements *HTML* form rendering,
@@ -50,11 +39,9 @@
 oriented interface. Other components, such as ``Zend\Authentication`` and ``Zend\Permissions\Acl``, provide user
 authentication and authorization against all common credential stores. 
 
-Still others, with the ``ZendService`` namespace, implement client libraries to simply access to the most
+Still others, with the ``ZendService`` namespace, implement client libraries to simply access the most
 popular web services available. Whatever your application needs are, you're likely to find a Zend Framework
 component that can be used to dramatically reduce development time with a thoroughly tested foundation.
-We use `PHPUnit`_ to test our code and `Travis CI`_ as continuous integration service.
->>>>>>> 120175bb
  
 The principal sponsor of the project 'Zend Framework' is `Zend Technologies`_, but many companies have contributed 
 components or significant features to the framework. Companies such as Google, Microsoft, and StrikeIron have 
