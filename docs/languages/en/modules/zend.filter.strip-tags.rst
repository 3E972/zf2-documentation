--- conflicted
+++ resolved
@@ -45,13 +45,8 @@
 
 As result you will get the stripped content 'My content'.
 
-<<<<<<< HEAD
 When the content contains broken or partial tags then the complete following content will be erased.
 See the following example: 
-=======
-When the content contains broken or partitial tags then the complete following content will be erased.
-See the following example:
->>>>>>> 8feba14b
 
 .. code-block:: php
    :linenos:
