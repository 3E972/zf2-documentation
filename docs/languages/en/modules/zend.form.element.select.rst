:orphan:

.. _zend.form.element.select:

Select
^^^^^^

``Zend\Form\Element\Select`` is meant to be paired with the ``Zend\Form\View\Helper\FormSelect`` for HTML inputs
with type select. This element adds an ``InArray`` validator to its input filter specification in order to validate
on the server if the selected value belongs to the values. This element can be used as a multi-select element by adding
the "multiple" HTML attribute to the element.

.. _zend.form.element.select.usage:

.. rubric:: Basic Usage

This element automatically adds a ``"type"`` attribute of value ``"select"``.

.. code-block:: php
   :linenos:

   	use Zend\Form\Element;
   	use Zend\Form\Form;

   	$select = new Element\Select('language');
   	$select->setLabel('Which is your mother tongue?');
   	$select->setValueOptions(array(
   		'0' => 'French',
   		'1' => 'English',
   		'2' => 'Japanese',
   		'3' => 'Chinese',
   	));

   	$form = new Form('language');
   	$form->add($select);

Using the array notation:

.. code-block:: php
   :linenos:

    use Zend\Form\Form;

   	$form = new Form('my-form');
   	$form->add(array(
   		'type' => 'Zend\Form\Element\Select',
   		'name' => 'language',
   		'options' => array(
   			'label' => 'Which is your mother tongue?',
   			'value_options' => array(
   				'0' => 'French',
   				'1' => 'English',
   				'2' => 'Japanese',
   				'3' => 'Chinese',
   			),
   		)
   	));

You can add an empty option (option with no value) using the ``"empty_option"`` option:

.. code-block:: php
   :linenos:

    use Zend\Form\Form;

   	$form = new Form('my-form');
   	$form->add(array(
   		'type' => 'Zend\Form\Element\Select',
   		'name' => 'language',
   		'options' => array(
   			'label' => 'Which is your mother tongue?',
   			'empty_option' => 'Please choose your language',
   			'value_options' => array(
   				'0' => 'French',
   				'1' => 'English',
   				'2' => 'Japanese',
   				'3' => 'Chinese',
   			),
   		)
   	));

Option groups are also supported. You just need to add an 'options' key to the value options.

.. code-block:: php
   :linenos:

   	use Zend\Form\Element;
   	use Zend\Form\Form;

   	$select = new Element\Select('language');
   	$select->setLabel('Which is your mother tongue?');
   	$select->setValueOptions(array(
         'european' => array(
            'label' => 'European languages',
            'options' => array(
               '0' => 'French',
               '1' => 'Italian',
            ),
         ),
         'asian' => array(
            'label' => 'Asian languages',
            'options' => array(
               '2' => 'Japanese',
               '3' => 'Chinese',
            ),
         ),
   	));

   	$form = new Form('language');
   	$form->add($select);

.. _zend.form.element.select.methods:

.. rubric:: Public Methods

The following methods are in addition to the inherited :ref:`methods of Zend\\Form\\Element <zend.form.element.methods>` .

.. function:: setOptions(array $options)
   :noindex:

<<<<<<< HEAD
   Set options for an element. Accepted options, in addition to the inherited
   :ref:`options of Zend\\Form\\Element <zend.form.element.methods.set-options>`, are: ``"value_options"``,
   ``"empty_option"`` and ``"disable_inarray_validator"``, which call ``setValueOptions``, ``setEmptyOption`` and
   ``setDisableInArrayValidator``, respectively.
   
=======
   Set options for an element of type Checkbox. Accepted options, in addition to the inherited :ref:`options of Zend\\Form\\Element\\Checkbox <zend.form.element.checkbox.methods.set-options>` , are: ``"value_options"`` and ``"empty_option"``, which call ``setValueOptions`` and ``setEmptyOption``, respectively.

>>>>>>> 103a7ac4
.. function:: setValueOptions(array $options)
   :noindex:

   Set the value options for the select element. The array must contain key => value pairs.

.. function:: getValueOptions()
   :noindex:

   Return the value options.

   :rtype: array

.. function:: unsetValueOption($key)
   :noindex:

   Unset the value option from the select element.

.. function:: setEmptyOption($emptyOption)
   :noindex:

   Optionally set a label for an empty option (option with no value). It is set to "null" by default, which means that no empty option will be rendered.

.. function:: getEmptyOption()
   :noindex:

   Get the label for the empty option (null if none).

   :rtype: string|null<|MERGE_RESOLUTION|>--- conflicted
+++ resolved
@@ -118,16 +118,11 @@
 .. function:: setOptions(array $options)
    :noindex:
 
-<<<<<<< HEAD
    Set options for an element. Accepted options, in addition to the inherited
    :ref:`options of Zend\\Form\\Element <zend.form.element.methods.set-options>`, are: ``"value_options"``,
    ``"empty_option"`` and ``"disable_inarray_validator"``, which call ``setValueOptions``, ``setEmptyOption`` and
    ``setDisableInArrayValidator``, respectively.
    
-=======
-   Set options for an element of type Checkbox. Accepted options, in addition to the inherited :ref:`options of Zend\\Form\\Element\\Checkbox <zend.form.element.checkbox.methods.set-options>` , are: ``"value_options"`` and ``"empty_option"``, which call ``setValueOptions`` and ``setEmptyOption``, respectively.
-
->>>>>>> 103a7ac4
 .. function:: setValueOptions(array $options)
    :noindex:
 
